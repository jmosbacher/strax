"""I/O that speaks the S3 protocol

The S3 protocol is an HTTP-based protocol spoken by Amazon Web Services, but
also storage systems such as Ceph (used in particle physics).  Therefore,
this can be widely used if you know the appropriate endpoint.

Be aware that you must specify the following two environmental variables or
pass the appropriate valeus to the constructor:

  *  AWS_ACCESS_KEY_ID
  *  AWS_SECRET_ACCESS_KEY

"""

import json
import os
import tempfile

import boto3

import strax
from strax import StorageFrontend

export, __all__ = strax.exporter()

# Track versions of S3 interface
VERSION = 1
BUCKET_NAME = 'strax_s3_v%d' % VERSION


@export
class SimpleS3Store(StorageFrontend):
    """Frontend for S3 stores that just checks if data exists.

    This uses boto3 for communicating, where you can look at their docs
    to understand a lot of this.  S3 is an object store where each object is
    chunk.  The bucket corresponds to strax key (run / plugin).

    Currently, no run level metadata is stored.
    """

    def __init__(self,
                 aws_access_key_id=None,
                 aws_secret_access_key=None,
                 endpoint_url='http://ceph-s3.mwt2.org',
                 *args, **kwargs):
        """
        You must provide credentials to access your storage element.

        :param aws_access_key_id: access key for S3-readable storage.
        :param aws_secret_access_key: secret key for S3-readable storage.
        :param endpoint_url: URL of S3-readable storage.

        For other arguments, see DataRegistry base class.
        """

        super().__init__(*args, **kwargs)

        # Get S3 protocol credentials
        if aws_access_key_id is None:
            if 'AWS_ACCESS_KEY_ID' not in os.environ:
                raise EnvironmentError("S3 access key not specified")
            aws_access_key_id = os.environ.get('AWS_ACCESS_KEY_ID')
        if aws_secret_access_key is None:
            if 'AWS_SECRET_ACCESS_KEY' not in os.environ:
                raise EnvironmentError("S3 secret key not specified")
            aws_secret_access_key = os.environ.get('AWS_SECRET_ACCESS_KEY')

        #  Initialized connection to S3-protocol storage
        self.s3 = boto3.client(aws_access_key_id=aws_access_key_id,
                               aws_secret_access_key=aws_secret_access_key,
                               endpoint_url=endpoint_url,
                               service_name='s3')

<<<<<<< HEAD
        # List of all buckets on this S3 store (finally, a bucket list!)
        # then determine if either no buckets exist or (if they exist)
        # whether or not the bucket we need exists.  If not, create.
        # bucket_list = self.s3.list_buckets()
        # if 'Buckets' not in bucket_list:
        #    bucket_list['Buckets'] = []
        # bucket_names = [x['Name'] for x in bucket_list['Buckets']]
        # if self.bucket_name not in bucket_names:
        #    self.s3.create_bucket(Bucket=self.bucket_name)
=======
        # Create bucket (does nothing if exists)
>>>>>>> 28e6baeb
        self.s3.create_bucket(Bucket=BUCKET_NAME)

        # Setup backends for reading
        self.backends = [S3Backend(aws_access_key_id=aws_access_key_id,
                                   aws_secret_access_key=aws_secret_access_key,
                                   endpoint_url=endpoint_url)]

    def _find(self, key, write, fuzzy_for, fuzzy_for_options):
        """Determine if data exists

        Search the S3 store to see if data is there.
        """
        if fuzzy_for or fuzzy_for_options:
            raise NotImplementedError("Can't do fuzzy with S3")

        # Check exact match / write case
        key_str = str(key)
        bk = self.backend_key(key_str)

        # See if any objects exist for this key
        objects_list = self.s3.list_objects(Bucket=BUCKET_NAME,
                                            Prefix=key_str)
        if 'Contents' in objects_list:
            if write and not self._can_overwrite(key):
                raise strax.DataExistsError(at=bk)
            return bk
        else:
            # No objects yet...
            if write:
                return bk
            else:
                # If reading and no objects, then problem
                raise strax.DataNotAvailable

    def backend_key(self, key_str):
        return self.backends[0].__class__.__name__, key_str

    def remove(self, key):
        raise NotImplementedError()


@export
class S3Backend(strax.StorageBackend):
    """Store data in S3-backend

    Buckets are run/plugin keys and objects are chunks.
    """

    def __init__(self, **kwargs):
        super().__init__()

        #  Initialized connection to S3-protocol storage
        self.s3 = boto3.client(**kwargs,
                               service_name='s3')
        self.kwargs = kwargs  # Used later for setting up Saver

<<<<<<< HEAD
    def get_metadata(self, strax_unique_key):
        # Grab metadata object from S3 bucket
        result = self.s3.get_object(Bucket=BUCKET_NAME,
                                    Key=f'{strax_unique_key}/metadata.json')
=======
    def get_metadata(self, key):
        # Grab metadata object from S3 bucket
        result = self.s3.get_object(Bucket=BUCKET_NAME,
                                    Key=f'{key}/metadata.json')
>>>>>>> 28e6baeb
        # Then read/parse it into ASCII
        text = result["Body"].read().decode()

        # Before returning dictionary
        return json.loads(text)

    def _read_chunk(self, dirname, chunk_info, dtype, compressor):
        with tempfile.SpooledTemporaryFile() as f:
            self.s3.download_fileobj(Bucket=BUCKET_NAME,
                                     Key=chunk_info['key_name'],
                                     Fileobj=f)
            f.seek(0)  # Needed?
            return strax.load_file(f,
                                   dtype=dtype,
                                   compressor=compressor)

<<<<<<< HEAD
    def _saver(self, dirname, metadata, meta_only=False):
=======
    def _saver(self, key, metadata, meta_only=False):
>>>>>>> 28e6baeb
        return S3Saver(dirname,
                       metadata=metadata,
                       meta_only=meta_only,
                       **self.kwargs)


@export
class S3Saver(strax.Saver):
    """Saves data to S3-compatible storage
    """
    json_options = dict(sort_keys=True, indent=4)

    def __init__(self, key, metadata, meta_only,
                 **kwargs):
        super().__init__(metadata, meta_only)
        self.s3 = boto3.client(**kwargs,
                               service_name='s3')

        # Unique key specifying processing of a run
        self.strax_unique_key = key

    def _save_chunk(self, data, chunk_info):
        # Keyname
        key_name = f"{self.strax_unique_key}/{chunk_info['chunk_i']:06d}"

        # Save chunk via temporary file
        with tempfile.SpooledTemporaryFile() as f:
            filesize = strax.save_file(f,
                                       data=data,
                                       compressor=self.md['compressor'])
            f.seek(0)
            self.s3.upload_fileobj(f,
                                   BUCKET_NAME,
                                   key_name)

        return dict(key_name=key_name,
                    filesize=filesize)

    def _save_chunk_metadata(self, chunk_info):
        if self.meta_only:
            # TODO HACK!
            chunk_info["key_name"] = f"{self.strax_unique_key}/{chunk_info['chunk_i']:06d}"

        self._upload_json(chunk_info,
                          f"{self.strax_unique_key}/metadata_{chunk_info['chunk_i']:06d}.json")

    def _close(self):
        # Collect all the chunk metadata
        prefix = f'{self.strax_unique_key}/metadata_'
        objects_list = self.s3.list_objects(Bucket=BUCKET_NAME,
                                            Prefix=prefix)
        if 'Contents' in objects_list:
            for file in objects_list['Contents']:
                # Grab chunk metadata as ASCIII
                result = self.s3.get_object(Bucket=BUCKET_NAME,
                                            Key=file['Key'])
                text = result["Body"].read().decode()

                # Save dictionary with central metadata
                self.md['chunks'].append(json.loads(text))

                # Delete chunk metadata
                self.s3.delete_object(Bucket=BUCKET_NAME,
                                      Key=file['Key'])

        # And make one run-wide metadata
        self._upload_json(self.md,
                          f'{self.strax_unique_key}/metadata.json')

    def _upload_json(self, document, filename):
        with tempfile.SpooledTemporaryFile() as f:
            text = json.dumps(document, **self.json_options)
            f.write(text.encode())
            f.seek(0)
            self.s3.upload_fileobj(f,
                                   BUCKET_NAME,
                                   filename)<|MERGE_RESOLUTION|>--- conflicted
+++ resolved
@@ -72,19 +72,7 @@
                                endpoint_url=endpoint_url,
                                service_name='s3')
 
-<<<<<<< HEAD
-        # List of all buckets on this S3 store (finally, a bucket list!)
-        # then determine if either no buckets exist or (if they exist)
-        # whether or not the bucket we need exists.  If not, create.
-        # bucket_list = self.s3.list_buckets()
-        # if 'Buckets' not in bucket_list:
-        #    bucket_list['Buckets'] = []
-        # bucket_names = [x['Name'] for x in bucket_list['Buckets']]
-        # if self.bucket_name not in bucket_names:
-        #    self.s3.create_bucket(Bucket=self.bucket_name)
-=======
         # Create bucket (does nothing if exists)
->>>>>>> 28e6baeb
         self.s3.create_bucket(Bucket=BUCKET_NAME)
 
         # Setup backends for reading
@@ -141,24 +129,17 @@
                                service_name='s3')
         self.kwargs = kwargs  # Used later for setting up Saver
 
-<<<<<<< HEAD
-    def get_metadata(self, strax_unique_key):
-        # Grab metadata object from S3 bucket
-        result = self.s3.get_object(Bucket=BUCKET_NAME,
-                                    Key=f'{strax_unique_key}/metadata.json')
-=======
     def get_metadata(self, key):
         # Grab metadata object from S3 bucket
         result = self.s3.get_object(Bucket=BUCKET_NAME,
                                     Key=f'{key}/metadata.json')
->>>>>>> 28e6baeb
         # Then read/parse it into ASCII
         text = result["Body"].read().decode()
 
         # Before returning dictionary
         return json.loads(text)
 
-    def _read_chunk(self, dirname, chunk_info, dtype, compressor):
+    def _read_chunk(self, backend_key, chunk_info, dtype, compressor):
         with tempfile.SpooledTemporaryFile() as f:
             self.s3.download_fileobj(Bucket=BUCKET_NAME,
                                      Key=chunk_info['key_name'],
@@ -168,11 +149,7 @@
                                    dtype=dtype,
                                    compressor=compressor)
 
-<<<<<<< HEAD
-    def _saver(self, dirname, metadata, meta_only=False):
-=======
     def _saver(self, key, metadata, meta_only=False):
->>>>>>> 28e6baeb
         return S3Saver(dirname,
                        metadata=metadata,
                        meta_only=meta_only,

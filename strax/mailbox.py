from concurrent.futures import Future, TimeoutError
from functools import partial
import heapq
import threading
import logging

from strax.utils import exporter
export, __all__ = exporter()


@export
class MailboxException(Exception):
    pass


@export
class MailboxReadTimeout(MailboxException):
    pass


@export
class MailboxFullTimeout(MailboxException):
    pass


@export
class InvalidMessageNumber(MailboxException):
    pass


@export
class MailBoxAlreadyClosed(MailboxException):
    pass


@export
class OrderedMailbox:
    """A publish-subscribe mailbox, whose subscribers iterate
    over messages set by monotonously incrementing message numbers.
    """

    def __init__(self,
                 name='mailbox',
                 default_send_timeout=20,
                 max_messages=3):
        self.name = name
        self.default_send_timeout = default_send_timeout
        self.max_messages = max_messages

        self.log = logging.getLogger(self.name)
        self.mailbox = []
        self.subscribers_have_read = []
        self.sent_messages = 0
        self.closed = False

        self.lock = threading.RLock()
        self.read_condition = threading.Condition(lock=self.lock)
        self.write_condition = threading.Condition(lock=self.lock)

        self.log.debug("Initialized")

    def send(self, msg, msg_number=None, timeout=None):
        """Send a message.

        If the message is a future, receivers will be passed its result.
        (possibly waiting for completion if needed)

        If the mailbox is currently full, sleep until there
        is room for your message (or timeout occurs)
        """
        if timeout is None:
            timeout = self.default_send_timeout

        with self.lock:
            if self.closed:
                raise MailBoxAlreadyClosed(f"Can't send to closed {self.name}")

            # We accept int numbers or anything which equals to it's int(...)
            # (like numpy integers)
            if msg_number is None:
                msg_number = self.sent_messages
            try:
                int(msg_number)
                assert msg_number == int(msg_number)
            except (ValueError, AssertionError):
                raise InvalidMessageNumber("Msg numbers must be integers")

            read_until = min(self.subscribers_have_read, default=-1)
            if msg_number <= read_until:
                raise InvalidMessageNumber(
                    f'Attempt to send message {msg_number} while '
                    f'subscribers already read {read_until}.')

            def can_write():
                return len(self.mailbox) < self.max_messages
            if not can_write():
                self.log.debug(f"Mailbox full, wait to send {msg_number}")
            if not self.write_condition.wait_for(can_write, timeout=timeout):
                raise MailboxFullTimeout(f"{self.name} emptied too slow")

            heapq.heappush(self.mailbox, (msg_number, msg))
            self.log.debug(f"Sent {msg_number}")
            self.sent_messages += 1
            self.read_condition.notify_all()

    def close(self, timeout=None):
        with self.lock:
            self.send(StopIteration, timeout=timeout)
            self.closed = True
        self.log.debug(f"Closed to incoming messages")

    def send_from(self, iterable):
        for x in iterable:
            self.send(x)
        self.close()

<<<<<<< HEAD
    def subscribe(self, pass_msg_number=False, timeout=10):
=======
    def subscribe(self, pass_msg_number=False, timeout=20):
>>>>>>> a63c28f9
        with self.lock:
            subscriber_i = len(self.subscribers_have_read)
            self.subscribers_have_read.append(-1)
            self.log.debug("Subscribed")
            return self._read(subscriber_i=subscriber_i,
                              pass_msg_number=pass_msg_number,
                              timeout=timeout)

    def __repr__(self):
        return f"<{self.__class__.__name__}: {self.name}>"

    def _get_msg(self, number):
        for msg_number, msg in self.mailbox:
            if msg_number == number:
                return msg

    def _has_msg(self, number):
        return any([msg_number == number
                    for msg_number, _ in self.mailbox])

    @property
    def _lowest_msg_number(self):
        return self.mailbox[0][0]

    def _read(self, subscriber_i, pass_msg_number, timeout):
        """Iterate over incoming messages in order.

        Your thread will sleep until the next message is available, or timeout
        expires (in which case MailboxTimeout is raised)
        """
        self.log.debug("Start reading")
        next_number = 0
        last_message = False

        while not last_message:
            with self.lock:
                # Wait until new messages are ready
                next_ready = partial(self._has_msg, next_number)
                if not next_ready():
                    self.log.debug(f"Checking/waiting for {next_number}")
                if not self.read_condition.wait_for(next_ready, timeout):
                    raise MailboxReadTimeout(
                        f"{self.name} did not get {next_number} in time")

                # Grab all messages we can yield
                to_yield = []
                while self._has_msg(next_number):
                    msg = self._get_msg(next_number)
<<<<<<< HEAD
                    if msg is StopIteration:
                        self.log.debug(f"{next_number} is StopIteration")
=======

                    if msg is StopIteration:
>>>>>>> a63c28f9
                        last_message = True
                        self.log.debug(f"Read StopIteration ({next_number})")
                    else:
                        self.log.debug(f"Read {next_number}")

                    to_yield.append((next_number, msg))
                    next_number += 1

                if len(to_yield) > 1:
                    self.log.debug(f"Read {to_yield[0][0]}-{to_yield[-1][0]}")
                else:
                    self.log.debug(f"Read {to_yield[0][0]}")

                self.subscribers_have_read[subscriber_i] = next_number - 1

                # Clean up the mailbox
                while (len(self.mailbox)
                       and (min(self.subscribers_have_read)
                            >= self._lowest_msg_number)):
                    heapq.heappop(self.mailbox)
                self.write_condition.notify_all()

            for msg_number, msg in to_yield:
                if msg is StopIteration:
                    return
                elif isinstance(msg, Future):
                    print(f"Got future {msg_number}, done is {msg.done()}")
                    try:
                        msg = msg.result(timeout=10 * timeout)                                  # HACK
                    except TimeoutError:
                        raise TimeoutError(f"Future {msg_number} timed out!")
                    print(f"Future {msg_number} done!")

                if pass_msg_number:
                    yield msg_number, msg
                else:
                    yield msg

        self.log.debug("Done reading")<|MERGE_RESOLUTION|>--- conflicted
+++ resolved
@@ -114,11 +114,7 @@
             self.send(x)
         self.close()
 
-<<<<<<< HEAD
-    def subscribe(self, pass_msg_number=False, timeout=10):
-=======
     def subscribe(self, pass_msg_number=False, timeout=20):
->>>>>>> a63c28f9
         with self.lock:
             subscriber_i = len(self.subscribers_have_read)
             self.subscribers_have_read.append(-1)
@@ -167,18 +163,9 @@
                 to_yield = []
                 while self._has_msg(next_number):
                     msg = self._get_msg(next_number)
-<<<<<<< HEAD
                     if msg is StopIteration:
                         self.log.debug(f"{next_number} is StopIteration")
-=======
-
-                    if msg is StopIteration:
->>>>>>> a63c28f9
                         last_message = True
-                        self.log.debug(f"Read StopIteration ({next_number})")
-                    else:
-                        self.log.debug(f"Read {next_number}")
-
                     to_yield.append((next_number, msg))
                     next_number += 1
 
